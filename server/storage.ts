import { users, attendanceRecords, audioRecordings, type User, type InsertUser, type AttendanceRecord, type InsertAttendanceRecord, type AudioRecording, type InsertAudioRecording, type MonthlyWorkHoursResponse, type EmployeeWorkHours, type DailyWorkHours } from "@shared/schema";
import { db } from "./db";
import { eq, desc, and, sql } from "drizzle-orm";
import session from "express-session";
import connectPg from "connect-pg-simple";
import { pool } from "./db";
import fs from "fs";
import path from "path";

const PostgresSessionStore = connectPg(session);

export interface IStorage {
  getUser(id: string): Promise<User | undefined>;
  getUserByUsername(username: string): Promise<User | undefined>;
  createUser(user: InsertUser): Promise<User>;
  
  // Attendance methods
  createAttendanceRecord(record: InsertAttendanceRecord): Promise<AttendanceRecord>;
  updateAttendanceRecord(id: string, record: Partial<AttendanceRecord>): Promise<AttendanceRecord | undefined>;
  getAttendanceRecordsByUserId(userId: string): Promise<AttendanceRecord[]>;
  getTodayAttendanceRecord(userId: string, date: string): Promise<AttendanceRecord | undefined>;
  getAllTodayAttendance(date: string): Promise<(AttendanceRecord & { user: User })[]>;
  
  // Audio methods
  createAudioRecording(recording: InsertAudioRecording): Promise<AudioRecording>;
  updateAudioRecording(id: string, recording: Partial<AudioRecording>): Promise<AudioRecording | undefined>;
  getAudioRecordingById(id: string): Promise<AudioRecording | undefined>;
<<<<<<< HEAD
=======
  getActiveAudioRecordingByAttendance(attendanceId: string): Promise<AudioRecording | undefined>;
  getAudioRecordingByUserAndDate(userId: string, date: string): Promise<AudioRecording | undefined>;
  getTotalAudioStorage(): Promise<number>;
  getOldestAudioRecording(): Promise<AudioRecording | undefined>;
  enforceAudioStorageLimit(maxBytes: number): Promise<void>;
>>>>>>> 0020c467
  getAudioRecordingsByUserId(userId: string): Promise<AudioRecording[]>;
  getAllAudioRecordings(): Promise<(AudioRecording & { user: User })[]>;
  getActiveAudioRecordings(): Promise<(AudioRecording & { user: User })[]>;
  deleteAudioRecording(id: string): Promise<void>;
  deleteOldAudioRecordings(daysOld: number): Promise<void>;
  
  // Admin methods
  getAllUsers(): Promise<User[]>;
  updateUser(id: string, user: Partial<User>): Promise<User | undefined>;
  deleteUser(id: string): Promise<void>;
  getMonthlyWorkHours(month: string): Promise<MonthlyWorkHoursResponse>;
  
  sessionStore: session.Store;
}

export class DatabaseStorage implements IStorage {
  public sessionStore: session.Store;

  constructor() {
    this.sessionStore = new PostgresSessionStore({ 
      pool, 
      createTableIfMissing: true 
    });
  }

  async getUser(id: string): Promise<User | undefined> {
    const [user] = await db.select().from(users).where(eq(users.id, id));
    return user || undefined;
  }

  async getUserByUsername(username: string): Promise<User | undefined> {
    const [user] = await db.select().from(users).where(eq(users.username, username));
    return user || undefined;
  }

  async createUser(insertUser: InsertUser): Promise<User> {
    const [user] = await db
      .insert(users)
      .values(insertUser)
      .returning();
    return user;
  }

  async createAttendanceRecord(record: InsertAttendanceRecord): Promise<AttendanceRecord> {
    const [attendanceRecord] = await db
      .insert(attendanceRecords)
      .values(record)
      .returning();
    return attendanceRecord;
  }

  async updateAttendanceRecord(id: string, record: Partial<AttendanceRecord>): Promise<AttendanceRecord | undefined> {
    const [updatedRecord] = await db
      .update(attendanceRecords)
      .set(record)
      .where(eq(attendanceRecords.id, id))
      .returning();
    return updatedRecord || undefined;
  }

  async getAttendanceRecordsByUserId(userId: string): Promise<AttendanceRecord[]> {
    return await db
      .select()
      .from(attendanceRecords)
      .where(eq(attendanceRecords.userId, userId))
      .orderBy(desc(attendanceRecords.checkInTime));
  }

  async getTodayAttendanceRecord(userId: string, date: string): Promise<AttendanceRecord | undefined> {
    const [record] = await db
      .select()
      .from(attendanceRecords)
      .where(and(
        eq(attendanceRecords.userId, userId),
        eq(attendanceRecords.date, date)
      ))
      .orderBy(desc(attendanceRecords.checkInTime))
      .limit(1);
    return record || undefined;
  }

  async getAllTodayAttendance(date: string): Promise<(AttendanceRecord & { user: User })[]> {
    return await db
      .select({
        id: attendanceRecords.id,
        userId: attendanceRecords.userId,
        checkInTime: attendanceRecords.checkInTime,
        checkOutTime: attendanceRecords.checkOutTime,
        hoursWorked: attendanceRecords.hoursWorked,
        isLate: attendanceRecords.isLate,
        isEarlyLeave: attendanceRecords.isEarlyLeave,
        audioFileUrl: attendanceRecords.audioFileUrl,
        date: attendanceRecords.date,
        createdAt: attendanceRecords.createdAt,
        user: users,
      })
      .from(attendanceRecords)
      .innerJoin(users, eq(attendanceRecords.userId, users.id))
      .where(eq(attendanceRecords.date, date))
      .orderBy(desc(attendanceRecords.checkInTime));
  }

  async createAudioRecording(recording: InsertAudioRecording): Promise<AudioRecording> {
    const [audioRecording] = await db
      .insert(audioRecordings)
      .values(recording)
      .returning();
    return audioRecording;
  }

  async updateAudioRecording(id: string, recording: Partial<AudioRecording>): Promise<AudioRecording | undefined> {
    const [updatedRecording] = await db
      .update(audioRecordings)
      .set(recording)
      .where(eq(audioRecordings.id, id))
      .returning();
    return updatedRecording || undefined;
  }

  async getAudioRecordingById(id: string): Promise<AudioRecording | undefined> {
    const [recording] = await db
      .select()
      .from(audioRecordings)
      .where(eq(audioRecordings.id, id));
    return recording || undefined;
  }

<<<<<<< HEAD
=======
  async getActiveAudioRecordingByAttendance(attendanceId: string): Promise<AudioRecording | undefined> {
    const [recording] = await db
      .select()
      .from(audioRecordings)
      .where(and(eq(audioRecordings.attendanceId, attendanceId), eq(audioRecordings.isActive, true)));
    return recording || undefined;
  }

  async getAudioRecordingByUserAndDate(userId: string, date: string): Promise<AudioRecording | undefined> {
    const [recording] = await db
      .select()
      .from(audioRecordings)
      .where(and(eq(audioRecordings.userId, userId), eq(audioRecordings.recordingDate, date)))
      .orderBy(desc(audioRecordings.createdAt));
    return recording || undefined;
  }

  async getTotalAudioStorage(): Promise<number> {
    const [result] = await db
      .select({ total: sql<number>`coalesce(sum(${audioRecordings.fileSize}), 0)` })
      .from(audioRecordings);
    return result?.total || 0;
  }

  async getOldestAudioRecording(): Promise<AudioRecording | undefined> {
    const [recording] = await db
      .select()
      .from(audioRecordings)
      .orderBy(audioRecordings.createdAt)
      .limit(1);
    return recording || undefined;
  }

  async enforceAudioStorageLimit(maxBytes: number): Promise<void> {
    let total = await this.getTotalAudioStorage();
    while (total > maxBytes) {
      const oldest = await this.getOldestAudioRecording();
      if (!oldest) break;

      if (oldest.fileName) {
        const filePath = path.join(
          __dirname,
          'uploads',
          'audio',
          oldest.userId,
          oldest.fileName
        );
        try {
          await fs.promises.unlink(filePath);
        } catch (err) {
          console.warn('File delete error:', err);
        }
      }

      await this.deleteAudioRecording(oldest.id);
      total -= oldest.fileSize || 0;
    }
  }

>>>>>>> 0020c467
  async getAudioRecordingsByUserId(userId: string): Promise<AudioRecording[]> {
    return await db
      .select()
      .from(audioRecordings)
      .where(eq(audioRecordings.userId, userId))
      .orderBy(desc(audioRecordings.createdAt));
  }

  async getAllAudioRecordings(): Promise<(AudioRecording & { user: User })[]> {
    return await db
      .select({
        id: audioRecordings.id,
        userId: audioRecordings.userId,
        attendanceId: audioRecordings.attendanceId,
        fileUrl: audioRecordings.fileUrl,
        fileName: audioRecordings.fileName,
        fileSize: audioRecordings.fileSize,
        duration: audioRecordings.duration,
        recordingDate: audioRecordings.recordingDate,
        isActive: audioRecordings.isActive,
        createdAt: audioRecordings.createdAt,
        user: users,
      })
      .from(audioRecordings)
      .innerJoin(users, eq(audioRecordings.userId, users.id))
      .orderBy(desc(audioRecordings.createdAt));
  }

  async getActiveAudioRecordings(): Promise<(AudioRecording & { user: User })[]> {
    return await db
      .select({
        id: audioRecordings.id,
        userId: audioRecordings.userId,
        attendanceId: audioRecordings.attendanceId,
        fileUrl: audioRecordings.fileUrl,
        fileName: audioRecordings.fileName,
        fileSize: audioRecordings.fileSize,
        duration: audioRecordings.duration,
        recordingDate: audioRecordings.recordingDate,
        isActive: audioRecordings.isActive,
        createdAt: audioRecordings.createdAt,
        user: users,
      })
      .from(audioRecordings)
      .innerJoin(users, eq(audioRecordings.userId, users.id))
      .where(eq(audioRecordings.isActive, true));
  }

  async deleteAudioRecording(id: string): Promise<void> {
    await db.delete(audioRecordings).where(eq(audioRecordings.id, id));
  }

  async deleteOldAudioRecordings(daysOld: number): Promise<void> {
    const cutoffDate = new Date();
    cutoffDate.setDate(cutoffDate.getDate() - daysOld);
    
    await db
      .delete(audioRecordings)
      .where(sql`${audioRecordings.createdAt} < ${cutoffDate}`);
  }

  async getAllUsers(): Promise<User[]> {
    return await db
      .select()
      .from(users)
      .where(eq(users.role, "employee"))
      .orderBy(users.username);
  }

  async updateUser(id: string, user: Partial<User>): Promise<User | undefined> {
    const [updatedUser] = await db
      .update(users)
      .set(user)
      .where(eq(users.id, id))
      .returning();
    return updatedUser || undefined;
  }

  async deleteUser(id: string): Promise<void> {
    await db.delete(users).where(eq(users.id, id));
  }

  async getMonthlyWorkHours(month: string): Promise<MonthlyWorkHoursResponse> {
    // Get all employees
    const allUsers = await db
      .select()
      .from(users)
      .where(eq(users.role, "employee"))
      .orderBy(users.username);

    // Get attendance records for the specified month
    const monthStart = `${month}-01`;
    const monthEnd = `${month}-31`; // This will work for all months as SQL will handle invalid dates
    
    const attendanceData = await db
      .select({
        userId: attendanceRecords.userId,
        date: attendanceRecords.date,
        checkInTime: attendanceRecords.checkInTime,
        checkOutTime: attendanceRecords.checkOutTime,
        hoursWorked: attendanceRecords.hoursWorked,
        username: users.username,
        employeeId: users.employeeId,
        department: users.department,
      })
      .from(attendanceRecords)
      .innerJoin(users, eq(attendanceRecords.userId, users.id))
      .where(
        and(
          sql`${attendanceRecords.date} >= ${monthStart}`,
          sql`${attendanceRecords.date} <= ${monthEnd}`
        )
      )
      .orderBy(users.username, attendanceRecords.date);

    // Generate all days in the month
    const year = parseInt(month.split('-')[0]);
    const monthNum = parseInt(month.split('-')[1]);
    const daysInMonth = new Date(year, monthNum, 0).getDate();
    const allDaysInMonth: string[] = [];
    
    for (let day = 1; day <= daysInMonth; day++) {
      const dayStr = day.toString().padStart(2, '0');
      allDaysInMonth.push(`${month}-${dayStr}`);
    }

    // Group attendance data by user
    const userAttendanceMap = new Map<string, typeof attendanceData>();
    attendanceData.forEach(record => {
      if (!userAttendanceMap.has(record.userId)) {
        userAttendanceMap.set(record.userId, []);
      }
      userAttendanceMap.get(record.userId)!.push(record);
    });

    // Build response for each employee
    const employees: EmployeeWorkHours[] = allUsers.map(user => {
      const userAttendance = userAttendanceMap.get(user.id) || [];
      const attendanceByDate = new Map(userAttendance.map(a => [a.date, a]));
      
      const dailyHours: DailyWorkHours[] = allDaysInMonth.map(date => {
        const attendance = attendanceByDate.get(date);
        
        if (!attendance) {
          return {
            date,
            hoursWorked: 0,
            checkInTime: null,
            checkOutTime: null,
            status: 'absent' as const,
          };
        }

        const hoursWorked = attendance.hoursWorked ? parseFloat(attendance.hoursWorked) : 0;
        const status = attendance.checkOutTime ? 'complete' : 'incomplete';
        
        return {
          date,
          hoursWorked,
          checkInTime: attendance.checkInTime ? attendance.checkInTime.toISOString() : null,
          checkOutTime: attendance.checkOutTime ? attendance.checkOutTime.toISOString() : null,
          status: status as 'complete' | 'incomplete',
        };
      });

      const totalHours = dailyHours.reduce((sum, day) => sum + day.hoursWorked, 0);
      const totalDays = dailyHours.filter(day => day.status !== 'absent').length;

      return {
        userId: user.id,
        username: user.username,
        employeeId: user.employeeId || '',
        department: user.department || '',
        dailyHours,
        totalHours: Math.round(totalHours * 100) / 100, // Round to 2 decimal places
        totalDays,
      };
    });

    return {
      month,
      employees,
    };
  }
}

export const storage = new DatabaseStorage();<|MERGE_RESOLUTION|>--- conflicted
+++ resolved
@@ -25,14 +25,11 @@
   createAudioRecording(recording: InsertAudioRecording): Promise<AudioRecording>;
   updateAudioRecording(id: string, recording: Partial<AudioRecording>): Promise<AudioRecording | undefined>;
   getAudioRecordingById(id: string): Promise<AudioRecording | undefined>;
-<<<<<<< HEAD
-=======
   getActiveAudioRecordingByAttendance(attendanceId: string): Promise<AudioRecording | undefined>;
   getAudioRecordingByUserAndDate(userId: string, date: string): Promise<AudioRecording | undefined>;
   getTotalAudioStorage(): Promise<number>;
   getOldestAudioRecording(): Promise<AudioRecording | undefined>;
   enforceAudioStorageLimit(maxBytes: number): Promise<void>;
->>>>>>> 0020c467
   getAudioRecordingsByUserId(userId: string): Promise<AudioRecording[]>;
   getAllAudioRecordings(): Promise<(AudioRecording & { user: User })[]>;
   getActiveAudioRecordings(): Promise<(AudioRecording & { user: User })[]>;
@@ -160,8 +157,6 @@
     return recording || undefined;
   }
 
-<<<<<<< HEAD
-=======
   async getActiveAudioRecordingByAttendance(attendanceId: string): Promise<AudioRecording | undefined> {
     const [recording] = await db
       .select()
@@ -204,15 +199,15 @@
       if (oldest.fileName) {
         const filePath = path.join(
           __dirname,
-          'uploads',
-          'audio',
+          '''uploads''',
+          '''audio''',
           oldest.userId,
           oldest.fileName
         );
         try {
           await fs.promises.unlink(filePath);
         } catch (err) {
-          console.warn('File delete error:', err);
+          console.warn('''File delete error:''', err);
         }
       }
 
@@ -221,7 +216,6 @@
     }
   }
 
->>>>>>> 0020c467
   async getAudioRecordingsByUserId(userId: string): Promise<AudioRecording[]> {
     return await db
       .select()
@@ -371,30 +365,30 @@
             hoursWorked: 0,
             checkInTime: null,
             checkOutTime: null,
-            status: 'absent' as const,
+            status: '''absent''' as const,
           };
         }
 
         const hoursWorked = attendance.hoursWorked ? parseFloat(attendance.hoursWorked) : 0;
-        const status = attendance.checkOutTime ? 'complete' : 'incomplete';
+        const status = attendance.checkOutTime ? '''complete''' : '''incomplete''';
         
         return {
           date,
           hoursWorked,
           checkInTime: attendance.checkInTime ? attendance.checkInTime.toISOString() : null,
           checkOutTime: attendance.checkOutTime ? attendance.checkOutTime.toISOString() : null,
-          status: status as 'complete' | 'incomplete',
+          status: status as '''complete''' | '''incomplete''',
         };
       });
 
       const totalHours = dailyHours.reduce((sum, day) => sum + day.hoursWorked, 0);
-      const totalDays = dailyHours.filter(day => day.status !== 'absent').length;
+      const totalDays = dailyHours.filter(day => day.status !== '''absent''').length;
 
       return {
         userId: user.id,
         username: user.username,
-        employeeId: user.employeeId || '',
-        department: user.department || '',
+        employeeId: user.employeeId || '''''',
+        department: user.department || '''''',
         dailyHours,
         totalHours: Math.round(totalHours * 100) / 100, // Round to 2 decimal places
         totalDays,
